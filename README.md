--- conflicted
+++ resolved
@@ -72,8 +72,7 @@
    ```bash
    uv run python code/train_room_model.py
    ```
-2. สคริปต์จะโหลดข้อมูลจาก `clean/cleaned_all_rooms.xlsx`, คัดกรองคลาสที่มีตัวอย่างน้อย, เทรน `DecisionTreeClassifier`
-   พร้อม pipeline แปลงข้อมูล, พิมพ์ค่า accuracy/test report, แล้วบันทึกโมเดลที่ `code/models/room_classifier.joblib`
+2. สคริปต์จะโหลดข้อมูลจาก `clean/cleaned_all_rooms.xlsx`, คัดกรองคลาสที่มีตัวอย่างน้อย, เทรน `DecisionTreeClassifier` พร้อม pipeline แปลงข้อมูล, พิมพ์ค่า accuracy/test report, แล้วบันทึกโมเดลที่ `code/models/room_classifier.joblib`
 3. หากต้องการสำรวจหรือปรับแต่งโมเดลแบบโต้ตอบ ให้เปิดโน้ตบุ๊กด้วย `uv run jupyter lab`
 
 ## การให้บริการโมเดลผ่าน API
@@ -83,11 +82,10 @@
    uv run uvicorn code.service.app:app --reload --port 9000
    ```
 2. Endpoint สำคัญ:
-    - `GET /health` ตรวจสอบสถานะเซิร์ฟเวอร์
-    - `POST /predict` รับ JSON ฟีเจอร์และส่งคืนชื่อห้องที่โมเดลแนะนำ (1 ห้อง เฉพาะชื่อ)
-    - `POST /predict_proba` (ถ้าโมเดลรองรับ) สำหรับดูความน่าจะเป็นต่อห้อง
-    - `POST /recommend` ⭐ **[แนะนำให้ใช้ endpoint นี้]** รับ JSON ฟีเจอร์และส่งคืน 3
-      อันดับห้องที่แนะนำพร้อมรายละเอียดครบถ้วน (UUID, ชื่อห้อง, สถานที่, ความจุ, ราคา)
+   - `GET /health` ตรวจสอบสถานะเซิร์ฟเวอร์
+   - `POST /predict` รับ JSON ฟีเจอร์และส่งคืนชื่อห้องที่โมเดลแนะนำ (1 ห้อง เฉพาะชื่อ)
+   - `POST /predict_proba` (ถ้าโมเดลรองรับ) สำหรับดูความน่าจะเป็นต่อห้อง
+   - `POST /recommend` ⭐ **[แนะนำให้ใช้ endpoint นี้]** รับ JSON ฟีเจอร์และส่งคืน 3 อันดับห้องที่แนะนำพร้อมรายละเอียดครบถ้วน (UUID, ชื่อห้อง, สถานที่, ความจุ, ราคา)
 3. ตัวอย่างคำสั่งทดสอบด้วย `httpie` (ติดตั้งด้วย `uv add httpie`):
    ```bash
    uv run http POST http://127.0.0.1:9000/recommend \
@@ -112,14 +110,8 @@
 ### วิธีที่ 1: ใช้ Docker Compose
 
 ```bash
-# 1.1 Train โมเดลก่อน (ถ้ายังไม่มีไฟล์โมเดล)
+# 1. Train โมเดลก่อน (ถ้ายังไม่มีไฟล์โมเดล)
 uv run python code/train_room_model.py
-
-# 1.2 create an external network 
-docker network create common_backend_network
-
-# 1.3 check external network 
-docker network ls
 
 # 2. Build และรัน service
 docker-compose up --build
@@ -226,8 +218,8 @@
 
 1. **API รับข้อมูลผ่าน HTTP POST body ในรูปแบบ JSON**
 
-    - ส่งข้อมูลเป็น JSON object ใน body ของ HTTP request
-    - Content-Type ต้องเป็น `application/json`
+   - ส่งข้อมูลเป็น JSON object ใน body ของ HTTP request
+   - Content-Type ต้องเป็น `application/json`
 
 2. **ต้องเปิด FastAPI service ทิ้งไว้รันตลอดเวลา**
 
@@ -235,18 +227,17 @@
    uv run uvicorn code.service.app:app --reload --port 9000
    ```
 
-    - คำสั่งนี้จะเปิด web server ที่ port 8000
-    - ให้ terminal นี้รันอยู่ตลอด (ไม่ปิด)
-    - API จะพร้อมรับ request ที่ `http://127.0.0.1:9000`
+   - คำสั่งนี้จะเปิด web server ที่ port 8000
+   - ให้ terminal นี้รันอยู่ตลอด (ไม่ปิด)
+   - API จะพร้อมรับ request ที่ `http://127.0.0.1:9000`
 
 3. **คำสั่ง `uv run http POST ...` เป็นเพียงเครื่องมือทดสอบ**
-    - HTTPie เป็นเครื่องมือ CLI สำหรับทดสอบ API
-    - ในการใช้งานจริง คุณจะเรียก API จากโค้ดของคุณเอง
+   - HTTPie เป็นเครื่องมือ CLI สำหรับทดสอบ API
+   - ในการใช้งานจริง คุณจะเรียก API จากโค้ดของคุณเอง
 
 ### โครงสร้างข้อมูลที่ส่งเข้า API
 
-> ⚠️ **หมายเหตุสำคัญ:** แนะนำให้ใช้ `/recommend` endpoint แทน `/predict` เพราะจะได้ข้อมูลครบถ้วนกว่า (ได้ 3
-> ห้องพร้อมรายละเอียด แทนที่จะได้แค่ชื่อห้องเดียว)
+> ⚠️ **หมายเหตุสำคัญ:** แนะนำให้ใช้ `/recommend` endpoint แทน `/predict` เพราะจะได้ข้อมูลครบถ้วนกว่า (ได้ 3 ห้องพร้อมรายละเอียด แทนที่จะได้แค่ชื่อห้องเดียว)
 
 ### 📋 คำอธิบาย Features ที่ใช้ในการทำนาย
 
@@ -288,7 +279,6 @@
 #### 1. `/recommend` endpoint ⭐ (แนะนำให้ใช้ - ให้ข้อมูลครบถ้วน)
 
 **Input:**
-
 ```json
 {
   "department": "สภา",
@@ -299,31 +289,22 @@
 ```
 
 **Output Structure:**
-
 ```json
 {
   "recommendations": [
     {
-      "rank": 1,
-      // ลำดับที่แนะนำ (1 = แนะนำมากที่สุด)
+      "rank": 1,                // ลำดับที่แนะนำ (1 = แนะนำมากที่สุด)
       "room": {
-        "id": "ed00f84a-...",
-        // UUID สำหรับระบบจองห้อง
-        "name": "ห้องประชุม อยุธยา – อาเซียน",
-        // ชื่อห้องประชุม
-        "location": "อาคารสำนักงานอธิการบดี",
-        // สถานที่ตั้ง
-        "capacity_min": 15,
-        // จำนวนคนขั้นต่ำ
-        "capacity_max": 30,
-        // จำนวนคนสูงสุด
-        "price": 1000
-        // ราคา (บาท/ชั่วโมง)
+        "id": "ed00f84a-...",    // UUID สำหรับระบบจองห้อง
+        "name": "ห้องประชุม อยุธยา – อาเซียน",  // ชื่อห้องประชุม
+        "location": "อาคารสำนักงานอธิการบดี",   // สถานที่ตั้ง
+        "capacity_min": 15,      // จำนวนคนขั้นต่ำ
+        "capacity_max": 30,      // จำนวนคนสูงสุด
+        "price": 1000            // ราคา (บาท/ชั่วโมง)
       }
     },
     {
-      "rank": 2,
-      // ลำดับที่ 2
+      "rank": 2,                // ลำดับที่ 2
       "room": {
         "id": "1ad74b1c-...",
         "name": "ห้องประชุมมหาวิทยาลัย",
@@ -334,8 +315,7 @@
       }
     },
     {
-      "rank": 3,
-      // ลำดับที่ 3
+      "rank": 3,                // ลำดับที่ 3
       "room": {
         "id": "38f4c25b-...",
         "name": "หอประชุม 1",
@@ -346,8 +326,7 @@
       }
     }
   ],
-  "request_id": "req-17da3ade"
-  // Request ID สำหรับ tracking
+  "request_id": "req-17da3ade"  // Request ID สำหรับ tracking
 }
 ```
 
@@ -356,7 +335,6 @@
 > ⚠️ **ไม่แนะนำ:** Endpoint นี้ให้ข้อมูลจำกัด ควรใช้ `/recommend` แทน
 
 **Input:**
-
 ```json
 {
   "department": "นิติการ",
@@ -367,26 +345,24 @@
 ```
 
 **Output:**
-
 ```json
 {
-  "room": "ห้องประชุมใหญ่"
-  // ได้แค่ชื่อห้องเดียว
+  "room": "ห้องประชุมใหญ่"    // ได้แค่ชื่อห้องเดียว
 }
 ```
 
 #### 📊 เปรียบเทียบ Endpoints
 
-| Feature           | `/predict`       | `/recommend` ⭐ |
-|-------------------|------------------|----------------|
-| จำนวนห้องที่แนะนำ | 1 ห้อง           | 3 ห้อง         |
-| ข้อมูลที่ได้      | ชื่อห้องเท่านั้น | ข้อมูลครบถ้วน  |
-| UUID              | ❌                | ✅              |
-| สถานที่           | ❌                | ✅              |
-| ความจุ            | ❌                | ✅              |
-| ราคา              | ❌                | ✅              |
-| การจัดอันดับ      | ❌                | ✅              |
-| **แนะนำให้ใช้**   | ❌                | ✅ ใช้อันนี้    |
+| Feature | `/predict` | `/recommend` ⭐ |
+|---------|------------|--------------|
+| จำนวนห้องที่แนะนำ | 1 ห้อง | 3 ห้อง |
+| ข้อมูลที่ได้ | ชื่อห้องเท่านั้น | ข้อมูลครบถ้วน |
+| UUID | ❌ | ✅ |
+| สถานที่ | ❌ | ✅ |
+| ความจุ | ❌ | ✅ |
+| ราคา | ❌ | ✅ |
+| การจัดอันดับ | ❌ | ✅ |
+| **แนะนำให้ใช้** | ❌ | ✅ ใช้อันนี้ |
 
 
 ### ตัวอย่างการใช้งานในภาษาต่างๆ
@@ -396,32 +372,6 @@
 ```javascript
 // ใช้ fetch API กับ /recommend endpoint (แนะนำ - ได้ข้อมูลครบถ้วน)
 async function getRecommendations() {
-<<<<<<< HEAD
-    const response = await fetch("http://127.0.0.1:9000/recommend", {
-        method: "POST",
-        headers: {
-            "Content-Type": "application/json",
-        },
-        body: JSON.stringify({
-            department: "งานบริหารทั่วไป",
-            duration_hours: 2.0,
-            event_period: "Morning",
-            seats: 30,
-        }),
-    });
-
-    const data = await response.json();
-
-    // แสดงผล 3 อันดับห้องที่แนะนำ
-    data.recommendations.forEach(rec => {
-        console.log(`อันดับ ${rec.rank}: ${rec.room.name}`);
-        console.log(`  - สถานที่: ${rec.room.location}`);
-        console.log(`  - ความจุ: ${rec.room.capacity_min}-${rec.room.capacity_max} คน`);
-        console.log(`  - ราคา: ${rec.room.price} บาท/ชั่วโมง`);
-    });
-
-    return data.recommendations;
-=======
   const response = await fetch("http://127.0.0.1:9000/recommend", {
     method: "POST",
     headers: {
@@ -446,23 +396,12 @@
   });
 
   return data.recommendations;
->>>>>>> 02e72c8d
 }
 
 // หรือใช้ axios (ติดตั้งด้วย npm install axios)
 import axios from "axios";
 
 async function getRecommendationsWithAxios() {
-<<<<<<< HEAD
-    const response = await axios.post("http://127.0.0.1:9000/recommend", {
-        department: "งานบริหารทั่วไป",
-        duration_hours: 2.0,
-        event_period: "Morning",
-        seats: 30,
-    });
-
-    return response.data.recommendations;
-=======
   const response = await axios.post("http://127.0.0.1:9000/recommend", {
     department: "กบค",
     duration_hours: 4.0,
@@ -471,7 +410,6 @@
   });
 
   return response.data.recommendations;
->>>>>>> 02e72c8d
 }
 ```
 
@@ -516,95 +454,89 @@
 ```html
 <!DOCTYPE html>
 <html lang="th">
-<head>
-    <meta charset="UTF-8"/>
+  <head>
+    <meta charset="UTF-8" />
     <title>ระบบแนะนำห้องประชุม</title>
-</head>
-<body>
-<h1>ระบบแนะนำห้องประชุม</h1>
-
-<form id="roomForm">
-    <div>
+  </head>
+  <body>
+    <h1>ระบบแนะนำห้องประชุม</h1>
+
+    <form id="roomForm">
+      <div>
         <label>หน่วยงาน:</label>
-        <input type="text" name="department" required/>
-    </div>
-
-    <div>
+        <input type="text" name="department" required />
+      </div>
+
+      <div>
         <label>จำนวนชั่วโมง:</label>
         <input
-                type="number"
-                name="duration_hours"
-                step="0.5"
-                min="0"
-                required
+          type="number"
+          name="duration_hours"
+          step="0.5"
+          min="0"
+          required
         />
-    </div>
-
-    <div>
+      </div>
+
+      <div>
         <label>ช่วงเวลา:</label>
         <select name="event_period" required>
-<<<<<<< HEAD
-            <option value="เช้า">เช้า</option>
-            <option value="บ่าย">บ่าย</option>
-            <option value="เย็น">เย็น</option>
-=======
           <option value="Morning">Morning (เช้า)</option>
           <option value="Afternoon">Afternoon (บ่าย)</option>
           <option value="All Day">All Day (ทั้งวัน)</option>
           <option value="Night">Night (กลางคืน)</option>
->>>>>>> 02e72c8d
         </select>
-    </div>
-
-    <div>
+      </div>
+
+      <div>
         <label>จำนวนที่นั่ง:</label>
-        <input type="number" name="seats" min="1" required/>
-    </div>
-
-    <button type="submit">ค้นหาห้องประชุม</button>
-</form>
-
-<div id="result"></div>
-
-<script>
-    document
-            .getElementById("roomForm")
-            .addEventListener("submit", async (e) => {
-                e.preventDefault();
-
-                // รวบรวมข้อมูลจากฟอร์ม
-                const formData = new FormData(e.target);
-                const data = {
-                    department: formData.get("department"),
-                    duration_hours: parseFloat(formData.get("duration_hours")),
-                    event_period: formData.get("event_period"),
-                    seats: parseInt(formData.get("seats")),
-                };
-
-                try {
-                    // เรียก API
-                    const response = await fetch("http://127.0.0.1:9000/predict", {
-                        method: "POST",
-                        headers: {
-                            "Content-Type": "application/json",
-                        },
-                        body: JSON.stringify(data),
-                    });
-
-                    const result = await response.json();
-
-                    // แสดงผลลัพธ์
-                    document.getElementById(
-                            "result"
-                    ).innerHTML = `<h2>ห้องที่แนะนำ: ${result.predicted_room}</h2>`;
-                } catch (error) {
-                    document.getElementById(
-                            "result"
-                    ).innerHTML = `<p style="color: red;">เกิดข้อผิดพลาด: ${error.message}</p>`;
-                }
+        <input type="number" name="seats" min="1" required />
+      </div>
+
+      <button type="submit">ค้นหาห้องประชุม</button>
+    </form>
+
+    <div id="result"></div>
+
+    <script>
+      document
+        .getElementById("roomForm")
+        .addEventListener("submit", async (e) => {
+          e.preventDefault();
+
+          // รวบรวมข้อมูลจากฟอร์ม
+          const formData = new FormData(e.target);
+          const data = {
+            department: formData.get("department"),
+            duration_hours: parseFloat(formData.get("duration_hours")),
+            event_period: formData.get("event_period"),
+            seats: parseInt(formData.get("seats")),
+          };
+
+          try {
+            // เรียก API
+            const response = await fetch("http://127.0.0.1:9000/predict", {
+              method: "POST",
+              headers: {
+                "Content-Type": "application/json",
+              },
+              body: JSON.stringify(data),
             });
-</script>
-</body>
+
+            const result = await response.json();
+
+            // แสดงผลลัพธ์
+            document.getElementById(
+              "result"
+            ).innerHTML = `<h2>ห้องที่แนะนำ: ${result.predicted_room}</h2>`;
+          } catch (error) {
+            document.getElementById(
+              "result"
+            ).innerHTML = `<p style="color: red;">เกิดข้อผิดพลาด: ${error.message}</p>`;
+          }
+        });
+    </script>
+  </body>
 </html>
 ```
 
@@ -678,19 +610,19 @@
 
 - **CORS**: FastAPI เปิด CORS สำหรับ `http://localhost:5173` (Vue dev server) แล้ว
 
-    - หากใช้ port อื่น ให้แก้ไขใน `code/service/app.py` ที่บรรทัด `allow_origins`
-    - สำหรับ production ให้เปลี่ยนเป็น domain จริงของคุณ
+  - หากใช้ port อื่น ให้แก้ไขใน `code/service/app.py` ที่บรรทัด `allow_origins`
+  - สำหรับ production ให้เปลี่ยนเป็น domain จริงของคุณ
 
 - **Error Handling**: ควรจัดการ error ที่อาจเกิดขึ้น เช่น:
 
-    - Network error (API ไม่ตอบสนอง)
-    - Validation error (ข้อมูลไม่ถูกต้อง)
-    - Server error (API เกิดข้อผิดพลาด)
+  - Network error (API ไม่ตอบสนอง)
+  - Validation error (ข้อมูลไม่ถูกต้อง)
+  - Server error (API เกิดข้อผิดพลาด)
 
 - **Production Deployment**:
-    - อย่าใช้ `--reload` ใน production
-    - ใช้ reverse proxy (Nginx, Apache) หน้า FastAPI
-    - ตั้งค่า HTTPS และ security headers
+  - อย่าใช้ `--reload` ใน production
+  - ใช้ reverse proxy (Nginx, Apache) หน้า FastAPI
+  - ตั้งค่า HTTPS และ security headers
 
 ## การเชื่อมต่อกับ Vue
 
@@ -713,14 +645,11 @@
    ```
 
 3. เรียกใช้ใน component และแสดงผลห้องที่โมเดลทำนาย
-4. FastAPI เปิด CORS ไว้สำหรับ `http://localhost:5173` แล้ว หาก deploy จริงให้ปรับ `allow_origins`
-   ให้ตรงกับโดเมนที่ใช้งาน
+4. FastAPI เปิด CORS ไว้สำหรับ `http://localhost:5173` แล้ว หาก deploy จริงให้ปรับ `allow_origins` ให้ตรงกับโดเมนที่ใช้งาน
 
 ## การทดสอบและตรวจสอบผลลัพธ์
 
 - **ชุดทดสอบอัตโนมัติ**: เพิ่มไฟล์ลงใน `code/tests/` แล้วรัน `uv run pytest -q`
-- **ตรวจสอบโมเดล**: หลังเทรนสามารถเปิดไฟล์ `code/models/room_classifier.joblib` ด้วยโน้ตบุ๊กเพื่อตรวจผล เช่น confusion
-  matrix
-- **ตรวจสอบ API**: ใช้ `curl` หรือ Swagger UI เพื่อยืนยันการตอบกลับเมื่อกรอกข้อมูลหลากหลายกรณี (เช่น
-  จำนวนที่นั่งสูง/ต่ำ, แผนกหายาก)
+- **ตรวจสอบโมเดล**: หลังเทรนสามารถเปิดไฟล์ `code/models/room_classifier.joblib` ด้วยโน้ตบุ๊กเพื่อตรวจผล เช่น confusion matrix
+- **ตรวจสอบ API**: ใช้ `curl` หรือ Swagger UI เพื่อยืนยันการตอบกลับเมื่อกรอกข้อมูลหลากหลายกรณี (เช่น จำนวนที่นั่งสูง/ต่ำ, แผนกหายาก)
 - **การตรวจสอบรวมกับ Vue**: เมื่อเปิด front-end (`npm run dev`) ให้ทดสอบฟอร์มจริงว่ารับคำตอบตรงกับผลจาก `httpie`